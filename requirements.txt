<<<<<<< HEAD
torch >= 2.1.0
pandas >= 2.1.4
numpy >= 1.26.3
prompt_toolkit == 3.0.43
Pygments == 2.17.2
transformers >= 4.11.3
wandb >= 0.12.6
hydra-core >= 1.1.0
=======
matplotlib==3.8.2
numpy==1.26.3
project_name==0.2.175
scikit_learn==1.3.2
torch==2.1.2
transformers==4.36.2
>>>>>>> 7d1fe3d1
<|MERGE_RESOLUTION|>--- conflicted
+++ resolved
@@ -1,4 +1,3 @@
-<<<<<<< HEAD
 torch >= 2.1.0
 pandas >= 2.1.4
 numpy >= 1.26.3
@@ -7,11 +6,7 @@
 transformers >= 4.11.3
 wandb >= 0.12.6
 hydra-core >= 1.1.0
-=======
 matplotlib==3.8.2
-numpy==1.26.3
 project_name==0.2.175
 scikit_learn==1.3.2
-torch==2.1.2
 transformers==4.36.2
->>>>>>> 7d1fe3d1
