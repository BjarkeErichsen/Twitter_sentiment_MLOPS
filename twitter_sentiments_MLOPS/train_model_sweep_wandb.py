"""Train the model"""
"""Run the code using: python twitter_sentiments_MLOPS\train_model_sweep_wandb.py in root directory"""

from typing import Any
import hydra
from omegaconf import DictConfig, OmegaConf
import os
import pytorch_lightning as pl
import torchmetrics
import torch
import torch.nn as nn
import torch.optim as optim
from pytorch_lightning.utilities.types import OptimizerLRScheduler, STEP_OUTPUT
from torch.utils.data import DataLoader, TensorDataset
from sklearn.model_selection import train_test_split
from models.model import FCNN_model, CNN_model
#from twitter_sentiments_MLOPS.visualizations.visualize import log_confusion_matrix
import hydra.utils as hydra_utils
from pytorch_lightning.callbacks import ModelCheckpoint
from pytorch_lightning.loggers import WandbLogger

import wandb
#Run this at start
#wandb.login()
def sweep_config():
    sweep_configuration = {
        "method": "random",
        "name": "sweep",
        "metric": {"goal": "maximize", "name": "val_acc"},
        "parameters": {
            "batch_size": {"values": [32, 64, 128]},  # Discrete values
            "epochs": {"min": 10, "max": 100, "distribution": "int_uniform"},  # Integer range
            "lr": {"min": 0.0001, "max": 0.01, "distribution": "uniform"},  # Log scale for learning rate
        },
    }

    sweep_id = wandb.sweep(sweep=sweep_configuration, project="sweeptest", entity="twitter_sentiments_mlops")
    return sweep_id

<<<<<<< HEAD

class LightningModel(pl.LightningModule):
    def __init__(self, learning_rate):
        super().__init__()
        self.model = FCNN_model()
        self.criterion = nn.CrossEntropyLoss()
        self.save_hyperparameters()
        # Initialize metrics
        self.train_accuracy = torchmetrics.Accuracy(task='multiclass', num_classes=4)
        self.val_accuracy = torchmetrics.Accuracy(task='multiclass', num_classes=4)
    def forward(self, x):
        return self.model(x)
    def configure_optimizers(self):
        optimizer = optim.Adam(self.model.parameters(), lr=self.hparams.learning_rate)
        return optimizer

    def training_step(self, batch, batch_idx):
        x, y = batch
        logits = self(x)
        loss = self.criterion(logits, y)
        preds = torch.argmax(logits, dim=1)
        y_idx = torch.argmax(y, dim=1)

        # Update train accuracy
        self.train_accuracy.update(preds, y_idx)
=======
sweep_id = wandb.sweep(sweep=sweep_configuration, project="sweeptest", entity="twitter_sentiments_mlops")
# Config decorator for Hydra
def main():
>>>>>>> dd864653

        self.log("train_loss", loss)
        return loss

    def validation_step(self, batch, batch_idx):
        x, y = batch
        logits = self(x)
        loss = self.criterion(logits, y)
        preds = torch.argmax(logits, dim=1)
        y_idx = torch.argmax(y, dim=1)

        # Update validation accuracy
        self.val_accuracy.update(preds, y_idx)

        self.log("val_loss", loss)
        return loss


    def on_train_epoch_end(self):
        # Compute and log the train accuracy
        train_acc = self.train_accuracy.compute()
        self.log("train_acc", train_acc)

        print(f"Epoch {self.current_epoch}: Train Accuracy: {train_acc}")
        # Reset train accuracy
        self.train_accuracy.reset()

    def on_validation_epoch_end(self):
        # Compute and log the validation accuracy
        val_acc = self.val_accuracy.compute()
        self.log("val_acc", val_acc)
        print(f"Epoch {self.current_epoch}: Validation Accuracy: {val_acc}")
        # Reset validation accuracy
        self.val_accuracy.reset()

class LightningDataModule(pl.LightningDataModule):
    def __init__(self, batch_size: int = 32):
        super().__init__()
        self.batch_size = batch_size

    def setup(self, stage: str = None):
        # Load data
        labels_tensor = torch.load("data/processed/labels.pt")
        embeddings_tensor = torch.load("data/processed/text_embeddings.pt")

        # Split dataset
        train_embeddings, val_embeddings, train_labels, val_labels = train_test_split(
            embeddings_tensor, labels_tensor, test_size=0.2, random_state=42
        )

        self.train_dataset = TensorDataset(train_embeddings, train_labels)
        self.val_dataset = TensorDataset(val_embeddings, val_labels)

    def train_dataloader(self):
        return DataLoader(self.train_dataset, batch_size=self.batch_size, shuffle=True, num_workers=11,persistent_workers=True)

    def val_dataloader(self):
        return DataLoader(self.val_dataset, batch_size=self.batch_size, shuffle=False, num_workers=11,persistent_workers=True)

def main():
    # Initialize wandb
    wandb.init()
    wandb_logger = WandbLogger(project="twitter_sentiment_MLOPS", entity="twitter_sentiments_mlops")
    checkpoint_callback = ModelCheckpoint(
        dirpath="twitter_sentiments_MLOPS/models/FCNN",
        filename="best-checkpoint",
        save_top_k=1,
        verbose=True,
        monitor="val_acc",
        mode="max"
    )
    model = LightningModel(learning_rate=wandb.config.lr)
    data_module = LightningDataModule(batch_size=wandb.config.batch_size)

    trainer = pl.Trainer(max_epochs=wandb.config.epochs, logger=wandb_logger, callbacks=[checkpoint_callback],
                         limit_train_batches=1.0,  # Use the entire training dataset per epoch
                        limit_val_batches=1.0)    # Use the entire validation dataset per epoch)
    trainer.fit(model, datamodule=data_module)

if __name__ == "__main__":
    wandb.finish()
    sweep_id = sweep_config()
    wandb.agent(sweep_id, function=main, count=30)
    wandb.finish()

#MisconfigurationException("`ModelCheckpoint(monitor='val_acc')` could not find the monitored key in the returned metrics: ['train_loss', 'val_loss', 'epoch', 'step']. HINT: Did you call `log('val_acc', value)` in the `LightningModule`?")















"""Legacy code:"""

# sweep_id, sweep_configuration = sweep_config()
#
#
# # Config decorator for Hydra
#
# def main():
#     run = wandb.init()
#     # Initialize Weights & Biases
#     learning_rate = wandb.config.lr
#     batch_size = wandb.config.batch_size
#     epochs = wandb.config.epochs
#     embedding_dim = 768
#     hidden_dim = [128,64,4]
#     # model = SimpleNN(embedding_dim, hidden_dim)
#     model = FCNN_model()
#     criterion = nn.CrossEntropyLoss()
#     optimizer = optim.Adam(model.parameters(), lr=learning_rate)
#     # Check if CUDA is available
#     device = torch.device("cuda" if torch.cuda.is_available() else "cpu")
#     print("device", device)
#     # Move model to the chosen device
#     model.to(device)
#
#     # Load data
#      # Now load the data using these paths
#     labels_tensor = torch.load("../data/processed/labels.pt")
#     embeddings_tensor = torch.load("../data/processed/text_embeddings.pt")
#
#     # Split dataset
#     train_embeddings, val_embeddings, train_labels, val_labels = train_test_split(
#         embeddings_tensor, labels_tensor, test_size=0.2, random_state=42
#     )
#
#     train_dataset = TensorDataset(train_embeddings, train_labels)
#     val_dataset = TensorDataset(val_embeddings, val_labels)
#
#     train_loader = DataLoader(train_dataset, batch_size=batch_size, shuffle=True)
#     val_loader = DataLoader(val_dataset, batch_size=batch_size, shuffle=False)
#
#
#     # Training and Validation Loop
#     for epoch in range(epochs):
#         # Training
#         model.train()
#         train_loss = 0.0
#         correct_train = 0
#         total_train = 0
#
#         #with profile(activities=[ProfilerActivity.CPU, ProfilerActivity.CUDA],
#         #             record_shapes=True,
#         ##             profile_memory=True,
#         #             on_trace_ready=torch.profiler.tensorboard_trace_handler('./logs/train')) as prof:
#
#         for inputs, labels in train_loader:
#             inputs = inputs.to(device)
#             labels = labels.to(device)
#             optimizer.zero_grad()
#             outputs = model(inputs)
#             #loss = criterion(outputs, labels.float())
#             loss = criterion(outputs, labels) # for CrossEntropyLoss as loss function
#             loss.backward()
#             optimizer.step()
#             train_loss += loss.item()
#
#             predicted = torch.argmax(outputs, dim=1)
#             labels_idx = torch.argmax(labels, dim=1)
#
#             correct_train += (predicted == labels_idx).sum().item()
#             total_train += batch_size
#
#         train_accuracy = 100 * correct_train / total_train
#         wandb.log({"train_loss": train_loss / len(train_loader), "train_accuracy": train_accuracy, "epochs": epoch})
#
#         # Validation
#         all_labels = []
#         all_predictions = []
#         model.eval()
#         val_loss = 0.0
#         correct_val = 0
#         total_val = 0
#
#         with torch.no_grad():
#             for inputs, labels in val_loader:
#                 inputs = inputs.to(device)
#                 labels = labels.to(device)
#                 outputs = model(inputs)
#                 loss = criterion(outputs, labels.float())
#                 val_loss += loss.item()
#
#                 predicted = torch.argmax(outputs, dim=1)
#                 labels_idx = torch.argmax(labels, dim=1)
#                 correct_val += (predicted == labels_idx).sum().item()
#                 total_val += batch_size
#
#                 #for confussion matrix
#                 probabilities = torch.sigmoid(outputs)
#                 predictions = torch.argmax(probabilities, dim=1)
#                 all_labels.extend(labels.tolist())
#                 all_predictions.extend(predictions.tolist())
#
#         val_accuracy = 100 * correct_val / total_val
#         wandb.log({"val_loss": val_loss / len(val_loader), "val_accuracy": val_accuracy, "epochs": epoch})
#         # Print statistics
#         print(
#             f"Epoch {epoch+1}/{epochs}, Train Loss: {train_loss/len(train_loader)}, Train Accuracy: {train_accuracy}%, Validation Loss: {val_loss/len(val_loader)}, Validation Accuracy: {val_accuracy}%"
#         )
#
#     print("Finished Training and Validation")
#
#     #torch.save(model.state_dict(), "models/first_model_state_dict.pth")
#     torch.save(model, 'models/first_model.pth')
#
#     # wandb.save('models/first_model_state_dict.pth')
#
#     #log_confusion_matrix(all_labels, all_predictions)
#
# if __name__ == "__main__":
#     wandb.agent(sweep_id, function=main, count=10)
<|MERGE_RESOLUTION|>--- conflicted
+++ resolved
@@ -37,9 +37,7 @@
     sweep_id = wandb.sweep(sweep=sweep_configuration, project="sweeptest", entity="twitter_sentiments_mlops")
     return sweep_id
 
-<<<<<<< HEAD
-
-class LightningModel(pl.LightningModule):
+  class LightningModel(pl.LightningModule):
     def __init__(self, learning_rate):
         super().__init__()
         self.model = FCNN_model()
@@ -63,11 +61,7 @@
 
         # Update train accuracy
         self.train_accuracy.update(preds, y_idx)
-=======
-sweep_id = wandb.sweep(sweep=sweep_configuration, project="sweeptest", entity="twitter_sentiments_mlops")
-# Config decorator for Hydra
-def main():
->>>>>>> dd864653
+
 
         self.log("train_loss", loss)
         return loss
